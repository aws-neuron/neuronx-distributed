# Neuron Distributed

Neuron Distributed is a package for supporting different distributed training/inference mechanism for Neuron devices. It would provide xla friendly implementations of some of the more popular distributed training/inference techniques. As the size of the model scales, fitting these models on a single device becomes impossible and hence we have to make use of model sharding techniques to partition the model across multiple devices. As part of this library, we enable support for Tensor Parallel sharding technique with other distributed library supported to be added in future.

## Building/Installing NeuronxDistributed

To install the library, please follow the instructions mentioned here: https://awsdocs-neuron.readthedocs-hosted.com/en/latest//libraries/neuronx-distributed/index.html

To build from source, run the following command:

```
bash ./build.sh
```

It should place the wheel at `build/`

## API Reference Guide

For a detailed API reference guide, please refer to: https://awsdocs-neuron.readthedocs-hosted.com/en/latest/libraries/neuronx-distributed/api_guide.html#api-guide

<<<<<<< HEAD

### Formatting code

To format the code, use the following command:
```
pre-commit run --all-files
```
=======
## Examples
To use this package for training refer to https://github.com/aws-neuron/neuronx-distributed-training

To use this package for inference refer to https://github.com/aws-neuron/neuronx-distributed-inference
>>>>>>> 6e0eb58b
<|MERGE_RESOLUTION|>--- conflicted
+++ resolved
@@ -18,17 +18,14 @@
 
 For a detailed API reference guide, please refer to: https://awsdocs-neuron.readthedocs-hosted.com/en/latest/libraries/neuronx-distributed/api_guide.html#api-guide
 
-<<<<<<< HEAD
+## Examples
+To use this package for training refer to https://github.com/aws-neuron/neuronx-distributed-training
+
+To use this package for inference refer to https://github.com/aws-neuron/neuronx-distributed-inference
 
 ### Formatting code
 
 To format the code, use the following command:
 ```
 pre-commit run --all-files
-```
-=======
-## Examples
-To use this package for training refer to https://github.com/aws-neuron/neuronx-distributed-training
-
-To use this package for inference refer to https://github.com/aws-neuron/neuronx-distributed-inference
->>>>>>> 6e0eb58b
+```